--- conflicted
+++ resolved
@@ -99,15 +99,11 @@
                 files = []
                 self._extract_status(status, files)
 
-<<<<<<< HEAD
             if self.longtext and status.get("isLongText") and \
                     status["text"].endswith('class="expand">展开</span>'):
                 status = self._status_by_id(status["id"])
 
-            status["date"] = text.parse_datetime(
-=======
             status["date"] = self.parse_datetime(
->>>>>>> ed8fe07f
                 status["created_at"], "%a %b %d %H:%M:%S %z %Y")
             status["count"] = len(files)
             yield Message.Directory, status
