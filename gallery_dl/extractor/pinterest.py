--- conflicted
+++ resolved
@@ -10,10 +10,7 @@
 
 from .common import Extractor, Message
 from .. import text, exception
-<<<<<<< HEAD
-=======
 import json
->>>>>>> 82c50fa6
 
 
 class PinterestExtractor(Extractor):
@@ -30,19 +27,9 @@
         """Get image url and metadata from a pin-object"""
         img = pin["images"]["orig"]
         url = img["url"]
-<<<<<<< HEAD
-        data = {
-            "pin_id": text.parse_int(pin["id"]),
-            "note": pin["note"],
-            "width": text.parse_int(img["width"]),
-            "height": text.parse_int(img["height"]),
-        }
-        return url, text.nameext_from_url(url, data)
-=======
         pin["width"] = img["width"]
         pin["height"] = img["height"]
         return url, text.nameext_from_url(url, pin)
->>>>>>> 82c50fa6
 
 
 class PinterestPinExtractor(PinterestExtractor):
@@ -99,29 +86,10 @@
         data = {"board": board, "count": board["pin_count"]}
         yield Message.Version, 1
         yield Message.Directory, data
-<<<<<<< HEAD
-        for pin in self.api.board_pins(self.user, self.board):
-            url, pdata = self.data_from_pin(pin)
-            data.update(pdata)
-            data["num"] = num
-            num -= 1
-            yield Message.Url, url, data
-
-    def data_from_board(self, board):
-        """Get metadata from a board-object"""
-        data = {
-            "user": self.user,
-            "board_id": text.parse_int(board["id"]),
-            "board": board["name"],
-            "count": board["counts"]["pins"],
-        }
-        return data
-=======
         for pin in self.api.board_pins(board["id"]):
             url, pin_data = self.data_from_pin(pin)
             pin_data.update(data)
             yield Message.Url, url, pin_data
->>>>>>> 82c50fa6
 
 
 class PinterestPinitExtractor(PinterestExtractor):
