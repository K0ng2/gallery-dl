--- conflicted
+++ resolved
@@ -139,11 +139,8 @@
     "reddit",
     "redgifs",
     "rule34us",
-<<<<<<< HEAD
+    "rule34vault",
     "saint",
-=======
-    "rule34vault",
->>>>>>> a974c300
     "sankaku",
     "sankakucomplex",
     "scrolller",
