--- conflicted
+++ resolved
@@ -322,12 +322,8 @@
     config.set(("extractor", "mangoxo")   , "username", "LiQiang3")
     config.set(("extractor", "mangoxo")   , "password", "5zbQF10_5u25259Ma")
 
-<<<<<<< HEAD
-    for category in ("danbooru", "atfbooru", "aibooru", "e621", "e926", "e6ai",
-=======
     for category in ("danbooru", "atfbooru", "aibooru", "booruvar",
-                     "e621", "e926",
->>>>>>> 63326e31
+                     "e621", "e926", "e6ai",
                      "instagram", "twitter", "subscribestar", "deviantart",
                      "inkbunny", "tapas", "pillowfort", "mangadex",
                      "vipergirls", "gfycat"):
